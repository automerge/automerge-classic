const assert = require('assert')
const Automerge = process.env.TEST_DIST === '1' ? require('../dist/automerge') : require('../src/automerge')
const Frontend = Automerge.Frontend
const Backend = Automerge.Backend
const ROOT_ID = '00000000-0000-0000-0000-000000000000'
const uuid = require('../src/uuid')
const { assertEqualsOneOf } = require('./helpers')

// Example data
const DDIA = {
  authors: ['Kleppmann, Martin'],
  title: 'Designing Data-Intensive Applications',
  isbn: '1449373321'
}
const RSDP = {
  authors: ['Cachin, Christian', 'Guerraoui, Rachid', 'Rodrigues, Luís'],
  title: 'Introduction to Reliable and Secure Distributed Programming',
  isbn: '3-642-15259-7'
}

describe('Automerge.Table', () => {
  describe('Frontend', () => {
    it('should generate ops to create a table', () => {
      const actor = uuid()
      const [doc, req] = Frontend.change(Frontend.init(actor), doc => {
        doc.books = new Automerge.Table()
      })
      const books = Frontend.getObjectId(doc.books)
<<<<<<< HEAD
      const cols = Frontend.getObjectId(doc.books.columns)
      assert.deepStrictEqual(req, {requestType: 'change', actor, seq: 1, version: 0, ops: [
        {obj: ROOT_ID, action: 'makeTable', key: 'books', child: books},
        {obj: books, action: 'makeList', key: 'columns', child: cols},
        {obj: cols, action: 'set', key: 0, insert: true, value: 'authors'},
        {obj: cols, action: 'set', key: 1, insert: true, value: 'title'}
=======
      assert.deepEqual(req, {requestType: 'change', actor, seq: 1, deps: {}, ops: [
        {obj: books, action: 'makeTable'},
        {obj: ROOT_ID, action: 'link', key: 'books', value: books}
>>>>>>> 1fa57a59
      ]})
    })

    it('should generate ops to insert a row', () => {
      const actor = uuid()
      const [doc1, req1] = Frontend.change(Frontend.init(actor), doc => {
        doc.books = new Automerge.Table()
      })
      let rowId
      const [doc2, req2] = Frontend.change(doc1, doc => {
        rowId = doc.books.add({authors: 'Kleppmann, Martin', title: 'Designing Data-Intensive Applications'})
      })
      const books = Frontend.getObjectId(doc2.books)
      assert.deepStrictEqual(req2, {requestType: 'change', actor, seq: 2, version: 0, ops: [
        {obj: books, action: 'makeMap', key: rowId, child: rowId},
        {obj: rowId, action: 'set', key: 'authors', value: 'Kleppmann, Martin'},
        {obj: rowId, action: 'set', key: 'title', value: 'Designing Data-Intensive Applications'}
      ]})
    })
  })

  describe('with one row', () => {
    let s1, rowId, rowWithId

    beforeEach(() => {
      s1 = Automerge.change(Automerge.init({freeze: true}), doc => {
        doc.books = new Automerge.Table()
        rowId = doc.books.add(DDIA)
      })
      rowWithId = Object.assign({id: rowId}, DDIA)
    })

    it('should look up a row by ID', () => {
      const row = s1.books.byId(rowId)
<<<<<<< HEAD
      assert.deepStrictEqual(row, DDIA)
=======
      assert.deepEqual(row, rowWithId)
>>>>>>> 1fa57a59
      assert.strictEqual(Frontend.getObjectId(row), rowId)
    })

    it('should return the row count', () => {
      assert.strictEqual(s1.books.count, 1)
    })

    it('should return a list of row IDs', () => {
      assert.deepStrictEqual(s1.books.ids, [rowId])
    })

    it('should allow iterating over rows', () => {
<<<<<<< HEAD
      assert.deepStrictEqual([...s1.books], [DDIA])
    })

    it('should support standard array methods', () => {
      assert.deepStrictEqual(s1.books.filter(book => book.isbn === '1449373321'), [DDIA])
      assert.deepStrictEqual(s1.books.filter(book => book.isbn === '9781449373320'), [])
      assert.deepStrictEqual(s1.books.find(book => book.isbn === '1449373321'), DDIA)
=======
      assert.deepEqual([...s1.books], [rowWithId])
    })

    it('should support standard array methods', () => {
      assert.deepEqual(s1.books.filter(book => book.isbn === '1449373321'), [rowWithId])
      assert.deepEqual(s1.books.filter(book => book.isbn === '9781449373320'), [])
      assert.deepEqual(s1.books.find(book => book.isbn === '1449373321'), rowWithId)
>>>>>>> 1fa57a59
      assert.strictEqual(s1.books.find(book => book.isbn === '9781449373320'), undefined)
      assert.deepStrictEqual(s1.books.map(book => book.title), ['Designing Data-Intensive Applications'])
    })

    it('should be immutable', () => {
      assert.strictEqual(s1.books.add, undefined)
      assert.throws(() => s1.books.remove(rowId), /can only be modified in a change function/)
    })

    it.skip('should save and reload', () => {
      const s2 = Automerge.load(Automerge.save(s1))
<<<<<<< HEAD
      assert.deepStrictEqual(s2.books.columns, ['authors', 'title', 'isbn'])
      assert.deepStrictEqual(s2.books.byId(rowId), DDIA)
=======
      assert.deepEqual(s2.books.byId(rowId), rowWithId)
>>>>>>> 1fa57a59
    })

    it('should allow a row to be updated', () => {
      const s2 = Automerge.change(s1, doc => {
        doc.books.byId(rowId).isbn = '9781449373320'
      })
<<<<<<< HEAD
      assert.deepStrictEqual(s2.books.byId(rowId), {
=======
      assert.deepEqual(s2.books.byId(rowId), {
        id: rowId,
>>>>>>> 1fa57a59
        authors: ['Kleppmann, Martin'],
        title: 'Designing Data-Intensive Applications',
        isbn: '9781449373320'
      })
    })

    it('should allow a row to be removed', () => {
      const s2 = Automerge.change(s1, doc => {
        doc.books.remove(rowId)
      })
      assert.strictEqual(s2.books.count, 0)
      assert.deepStrictEqual([...s2.books], [])
    })

<<<<<<< HEAD
    it('should allow the column list to be changed', () => {
      const s2 = Automerge.change(s1, doc => {
        doc.books.columns.push('publisher')
      })
      assert.deepStrictEqual(s2.books.columns, ['authors', 'title', 'isbn', 'publisher'])
      assert.deepStrictEqual(s2.books.byId(rowId), DDIA)
    })

    it('should translate an array row into a map', () => {
      let rsdp, lovelace
      const s2 = Automerge.change(s1, doc => {
        rsdp = doc.books.add([
          ['Cachin, Christian', 'Guerraoui, Rachid', 'Rodrigues, Luís'],
          'Introduction to Reliable and Secure Distributed Programming',
          '3-642-15259-7'
        ])
        lovelace = doc.books.add([
          ['Padua, Sydney'],
          'The Thrilling Adventures of Lovelace and Babbage',
          '9780141981536'
        ])
      })
      assert.deepStrictEqual(s2.books.byId(rsdp), RSDP)
      assert.deepStrictEqual(s2.books.byId(lovelace), {
        authors: ['Padua, Sydney'],
        title: 'The Thrilling Adventures of Lovelace and Babbage',
        isbn: '9780141981536'
      })
=======
    it('should not allow a row ID to be specified', () => {
      assert.throws(() => {
        Automerge.change(s1, doc => {
          doc.books.add(Object.assign({id: 'beafbfde-8e44-4a5f-b679-786e2ebba03f'}, RSDP))
        })
      }, /A table row must not have an "id" property/)
    })

    it('should not allow a row ID to be modified', () => {
      assert.throws(() => {
        Automerge.change(s1, doc => {
          doc.books.byId(rowId).id = 'beafbfde-8e44-4a5f-b679-786e2ebba03f'
        })
      }, /Object property "id" cannot be modified/)
>>>>>>> 1fa57a59
    })
  })

  it.skip('should allow concurrent row insertion', () => {
    const a0 = Automerge.change(Automerge.init(), doc => {
      doc.books = new Automerge.Table()
    })
    const b0 = Automerge.merge(Automerge.init(), a0)

    let ddia, rsdp
    const a1 = Automerge.change(a0, doc => { ddia = doc.books.add(DDIA) })
    const b1 = Automerge.change(b0, doc => { rsdp = doc.books.add(RSDP) })
    const a2 = Automerge.merge(a1, b1)
<<<<<<< HEAD
    assert.deepStrictEqual(a2.books.byId(ddia), DDIA)
    assert.deepStrictEqual(a2.books.byId(rsdp), RSDP)
=======
    assert.deepEqual(a2.books.byId(ddia), Object.assign({id: ddia}, DDIA))
    assert.deepEqual(a2.books.byId(rsdp), Object.assign({id: rsdp}, RSDP))
>>>>>>> 1fa57a59
    assert.strictEqual(a2.books.count, 2)
    assertEqualsOneOf(a2.books.ids, [ddia, rsdp], [rsdp, ddia])
  })

  it('should allow rows to be sorted in various ways', () => {
    let ddia, rsdp
    const s = Automerge.change(Automerge.init(), doc => {
      doc.books = new Automerge.Table()
      ddia = doc.books.add(DDIA)
      rsdp = doc.books.add(RSDP)
    })
<<<<<<< HEAD
    assert.deepStrictEqual(s.books.sort('title'), [DDIA, RSDP])
    assert.deepStrictEqual(s.books.sort(['authors', 'title']), [RSDP, DDIA])
    assert.deepStrictEqual(s.books.sort((row1, row2) => {
=======
    const ddiaWithId = Object.assign({id: ddia}, DDIA)
    const rsdpWithId = Object.assign({id: rsdp}, RSDP)
    assert.deepEqual(s.books.sort('title'), [ddiaWithId, rsdpWithId])
    assert.deepEqual(s.books.sort(['authors', 'title']), [rsdpWithId, ddiaWithId])
    assert.deepEqual(s.books.sort((row1, row2) => {
>>>>>>> 1fa57a59
      return (row1.isbn === '1449373321') ? -1 : +1
    }), [ddiaWithId, rsdpWithId])
  })

  it('should allow serialization to JSON', () => {
    let ddia
    const s = Automerge.change(Automerge.init(), doc => {
      doc.books = new Automerge.Table()
      ddia = doc.books.add(DDIA)
    })
<<<<<<< HEAD
    assert.deepStrictEqual(JSON.parse(JSON.stringify(s)), {books: {
      columns: ['authors', 'title', 'isbn'],
      rows: {[ddia]: DDIA}
    }})
=======
    const ddiaWithId = Object.assign({id: ddia}, DDIA)
    assert.deepEqual(JSON.parse(JSON.stringify(s)), {books: {[ddia]: ddiaWithId}})
>>>>>>> 1fa57a59
  })
})<|MERGE_RESOLUTION|>--- conflicted
+++ resolved
@@ -26,18 +26,8 @@
         doc.books = new Automerge.Table()
       })
       const books = Frontend.getObjectId(doc.books)
-<<<<<<< HEAD
-      const cols = Frontend.getObjectId(doc.books.columns)
       assert.deepStrictEqual(req, {requestType: 'change', actor, seq: 1, version: 0, ops: [
-        {obj: ROOT_ID, action: 'makeTable', key: 'books', child: books},
-        {obj: books, action: 'makeList', key: 'columns', child: cols},
-        {obj: cols, action: 'set', key: 0, insert: true, value: 'authors'},
-        {obj: cols, action: 'set', key: 1, insert: true, value: 'title'}
-=======
-      assert.deepEqual(req, {requestType: 'change', actor, seq: 1, deps: {}, ops: [
-        {obj: books, action: 'makeTable'},
-        {obj: ROOT_ID, action: 'link', key: 'books', value: books}
->>>>>>> 1fa57a59
+        {obj: ROOT_ID, action: 'makeTable', key: 'books', child: books}
       ]})
     })
 
@@ -72,11 +62,7 @@
 
     it('should look up a row by ID', () => {
       const row = s1.books.byId(rowId)
-<<<<<<< HEAD
-      assert.deepStrictEqual(row, DDIA)
-=======
-      assert.deepEqual(row, rowWithId)
->>>>>>> 1fa57a59
+      assert.deepStrictEqual(row, rowWithId)
       assert.strictEqual(Frontend.getObjectId(row), rowId)
     })
 
@@ -89,23 +75,13 @@
     })
 
     it('should allow iterating over rows', () => {
-<<<<<<< HEAD
-      assert.deepStrictEqual([...s1.books], [DDIA])
+      assert.deepStrictEqual([...s1.books], [rowWithId])
     })
 
     it('should support standard array methods', () => {
-      assert.deepStrictEqual(s1.books.filter(book => book.isbn === '1449373321'), [DDIA])
+      assert.deepStrictEqual(s1.books.filter(book => book.isbn === '1449373321'), [rowWithId])
       assert.deepStrictEqual(s1.books.filter(book => book.isbn === '9781449373320'), [])
-      assert.deepStrictEqual(s1.books.find(book => book.isbn === '1449373321'), DDIA)
-=======
-      assert.deepEqual([...s1.books], [rowWithId])
-    })
-
-    it('should support standard array methods', () => {
-      assert.deepEqual(s1.books.filter(book => book.isbn === '1449373321'), [rowWithId])
-      assert.deepEqual(s1.books.filter(book => book.isbn === '9781449373320'), [])
-      assert.deepEqual(s1.books.find(book => book.isbn === '1449373321'), rowWithId)
->>>>>>> 1fa57a59
+      assert.deepStrictEqual(s1.books.find(book => book.isbn === '1449373321'), rowWithId)
       assert.strictEqual(s1.books.find(book => book.isbn === '9781449373320'), undefined)
       assert.deepStrictEqual(s1.books.map(book => book.title), ['Designing Data-Intensive Applications'])
     })
@@ -117,24 +93,15 @@
 
     it.skip('should save and reload', () => {
       const s2 = Automerge.load(Automerge.save(s1))
-<<<<<<< HEAD
-      assert.deepStrictEqual(s2.books.columns, ['authors', 'title', 'isbn'])
-      assert.deepStrictEqual(s2.books.byId(rowId), DDIA)
-=======
-      assert.deepEqual(s2.books.byId(rowId), rowWithId)
->>>>>>> 1fa57a59
+      assert.deepStrictEqual(s2.books.byId(rowId), rowWithId)
     })
 
     it('should allow a row to be updated', () => {
       const s2 = Automerge.change(s1, doc => {
         doc.books.byId(rowId).isbn = '9781449373320'
       })
-<<<<<<< HEAD
       assert.deepStrictEqual(s2.books.byId(rowId), {
-=======
-      assert.deepEqual(s2.books.byId(rowId), {
         id: rowId,
->>>>>>> 1fa57a59
         authors: ['Kleppmann, Martin'],
         title: 'Designing Data-Intensive Applications',
         isbn: '9781449373320'
@@ -149,36 +116,6 @@
       assert.deepStrictEqual([...s2.books], [])
     })
 
-<<<<<<< HEAD
-    it('should allow the column list to be changed', () => {
-      const s2 = Automerge.change(s1, doc => {
-        doc.books.columns.push('publisher')
-      })
-      assert.deepStrictEqual(s2.books.columns, ['authors', 'title', 'isbn', 'publisher'])
-      assert.deepStrictEqual(s2.books.byId(rowId), DDIA)
-    })
-
-    it('should translate an array row into a map', () => {
-      let rsdp, lovelace
-      const s2 = Automerge.change(s1, doc => {
-        rsdp = doc.books.add([
-          ['Cachin, Christian', 'Guerraoui, Rachid', 'Rodrigues, Luís'],
-          'Introduction to Reliable and Secure Distributed Programming',
-          '3-642-15259-7'
-        ])
-        lovelace = doc.books.add([
-          ['Padua, Sydney'],
-          'The Thrilling Adventures of Lovelace and Babbage',
-          '9780141981536'
-        ])
-      })
-      assert.deepStrictEqual(s2.books.byId(rsdp), RSDP)
-      assert.deepStrictEqual(s2.books.byId(lovelace), {
-        authors: ['Padua, Sydney'],
-        title: 'The Thrilling Adventures of Lovelace and Babbage',
-        isbn: '9780141981536'
-      })
-=======
     it('should not allow a row ID to be specified', () => {
       assert.throws(() => {
         Automerge.change(s1, doc => {
@@ -193,7 +130,6 @@
           doc.books.byId(rowId).id = 'beafbfde-8e44-4a5f-b679-786e2ebba03f'
         })
       }, /Object property "id" cannot be modified/)
->>>>>>> 1fa57a59
     })
   })
 
@@ -207,13 +143,8 @@
     const a1 = Automerge.change(a0, doc => { ddia = doc.books.add(DDIA) })
     const b1 = Automerge.change(b0, doc => { rsdp = doc.books.add(RSDP) })
     const a2 = Automerge.merge(a1, b1)
-<<<<<<< HEAD
-    assert.deepStrictEqual(a2.books.byId(ddia), DDIA)
-    assert.deepStrictEqual(a2.books.byId(rsdp), RSDP)
-=======
-    assert.deepEqual(a2.books.byId(ddia), Object.assign({id: ddia}, DDIA))
-    assert.deepEqual(a2.books.byId(rsdp), Object.assign({id: rsdp}, RSDP))
->>>>>>> 1fa57a59
+    assert.deepStrictEqual(a2.books.byId(ddia), Object.assign({id: ddia}, DDIA))
+    assert.deepStrictEqual(a2.books.byId(rsdp), Object.assign({id: rsdp}, RSDP))
     assert.strictEqual(a2.books.count, 2)
     assertEqualsOneOf(a2.books.ids, [ddia, rsdp], [rsdp, ddia])
   })
@@ -225,17 +156,11 @@
       ddia = doc.books.add(DDIA)
       rsdp = doc.books.add(RSDP)
     })
-<<<<<<< HEAD
-    assert.deepStrictEqual(s.books.sort('title'), [DDIA, RSDP])
-    assert.deepStrictEqual(s.books.sort(['authors', 'title']), [RSDP, DDIA])
-    assert.deepStrictEqual(s.books.sort((row1, row2) => {
-=======
     const ddiaWithId = Object.assign({id: ddia}, DDIA)
     const rsdpWithId = Object.assign({id: rsdp}, RSDP)
-    assert.deepEqual(s.books.sort('title'), [ddiaWithId, rsdpWithId])
-    assert.deepEqual(s.books.sort(['authors', 'title']), [rsdpWithId, ddiaWithId])
-    assert.deepEqual(s.books.sort((row1, row2) => {
->>>>>>> 1fa57a59
+    assert.deepStrictEqual(s.books.sort('title'), [ddiaWithId, rsdpWithId])
+    assert.deepStrictEqual(s.books.sort(['authors', 'title']), [rsdpWithId, ddiaWithId])
+    assert.deepStrictEqual(s.books.sort((row1, row2) => {
       return (row1.isbn === '1449373321') ? -1 : +1
     }), [ddiaWithId, rsdpWithId])
   })
@@ -246,14 +171,7 @@
       doc.books = new Automerge.Table()
       ddia = doc.books.add(DDIA)
     })
-<<<<<<< HEAD
-    assert.deepStrictEqual(JSON.parse(JSON.stringify(s)), {books: {
-      columns: ['authors', 'title', 'isbn'],
-      rows: {[ddia]: DDIA}
-    }})
-=======
     const ddiaWithId = Object.assign({id: ddia}, DDIA)
-    assert.deepEqual(JSON.parse(JSON.stringify(s)), {books: {[ddia]: ddiaWithId}})
->>>>>>> 1fa57a59
+    assert.deepStrictEqual(JSON.parse(JSON.stringify(s)), {books: {[ddia]: ddiaWithId}})
   })
 })