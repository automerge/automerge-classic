import * as assert from 'assert'
import * as Automerge from 'automerge'
import { Backend, Frontend, Counter, Doc } from 'automerge'

const UUID_PATTERN = /^[0-9a-f]{32}$/
const ROOT_ID = '00000000-0000-0000-0000-000000000000'

interface BirdList {
  birds: Automerge.List<string>
}

interface NumberBox {
  number: number
}

describe('TypeScript support', () => {
  describe('Automerge.init()', () => {
    it('should allow a document to be `any`', () => {
      let s1 = Automerge.init<any>()
      s1 = Automerge.change(s1, doc => (doc.key = 'value'))
      assert.strictEqual(s1.key, 'value')
      assert.strictEqual(s1.nonexistent, undefined)
      assert.deepStrictEqual(s1, { key: 'value' })
    })

    it('should allow a document type to be specified as a parameter to `init`', () => {
      let s1 = Automerge.init<BirdList>()

      // Note: Technically, `s1` is not really a `BirdList` yet but just an empty object.
      assert.equal(s1.hasOwnProperty('birds'), false)

      // Since we're pulling the wool over TypeScript's eyes, it can't give us compile-time protection
      // from something like this:
      // assert.equal(s1.birds.length, 0) // Runtime error: Cannot read property 'length' of undefined

      // Nevertheless this way seems more ergonomical (than having `init` return a type of `{}` or
      // `Partial<T>`, for example) because it allows us to have a single type for the object
      // throughout its life, rather than having to recast it once its required fields have
      // been populated.
      s1 = Automerge.change(s1, doc => (doc.birds = ['goldfinch']))
      assert.deepStrictEqual(s1.birds, ['goldfinch'])
    })

    it('should allow a document type to be specified on the result of `init`', () => {
      // This is equivalent to passing the type parameter to `init`; note that the result is a
      // `Doc`, which is frozen
      let s1: Doc<BirdList> = Automerge.init()
      let s2 = Automerge.change(s1, doc => (doc.birds = ['goldfinch']))
      assert.deepStrictEqual(s2.birds, ['goldfinch'])
    })

    it('should allow a document to be initialized with `from`', () => {
      const s1 = Automerge.from<BirdList>({ birds: [] })
      assert.strictEqual(s1.birds.length, 0)
      const s2 = Automerge.change(s1, doc => doc.birds.push('magpie'))
      assert.strictEqual(s2.birds[0], 'magpie')
    })

    it('should allow passing options when initializing with `from`', () => {
      const actorId = '1234'
      const s1 = Automerge.from<BirdList>({ birds: [] }, actorId)
      assert.strictEqual(Automerge.getActorId(s1), '1234')
      const s2 = Automerge.from<BirdList>({ birds: [] }, { actorId })
      assert.strictEqual(Automerge.getActorId(s2), '1234')
    })

    it('should allow the actorId to be configured', () => {
      let s1 = Automerge.init<BirdList>('111111')
      assert.strictEqual(Automerge.getActorId(s1), '111111')
      let s2 = Automerge.init<BirdList>()
      assert.strictEqual(UUID_PATTERN.test(Automerge.getActorId(s2)), true)
    })

    it('should allow the freeze option to be passed in', () => {
      let s1 = Automerge.init<BirdList>({ freeze: true })
      let s2 = Automerge.change(s1, doc => (doc.birds = []))
      assert.strictEqual(Object.isFrozen(s2), true)
      assert.strictEqual(Object.isFrozen(s2.birds), true)
    })

    it('should allow a frontend to be `any`', () => {
      const s0 = Frontend.init<any>()
      const [s1, req1] = Frontend.change(s0, doc => (doc.key = 'value'))
      assert.strictEqual(s1.key, 'value')
      assert.strictEqual(s1.nonexistent, undefined)
      assert.strictEqual(UUID_PATTERN.test(Frontend.getActorId(s1)), true)
    })

    it('should allow a frontend type to be specified', () => {
      const s0 = Frontend.init<BirdList>()
      const [s1, req1] = Frontend.change(s0, doc => (doc.birds = ['goldfinch']))
      assert.strictEqual(s1.birds[0], 'goldfinch')
      assert.deepStrictEqual(s1, { birds: ['goldfinch'] })
    })

    it('should allow a frontend actorId to be configured', () => {
      const s0 = Frontend.init<NumberBox>('111111')
      assert.strictEqual(Frontend.getActorId(s0), '111111')
    })

    it('should allow frontend actorId assignment to be deferred', () => {
      const s0 = Frontend.init<NumberBox>({ deferActorId: true })
      assert.strictEqual(Frontend.getActorId(s0), undefined)
      const s1 = Frontend.setActorId(s0, 'abcdef1234')
      const [s2, req] = Frontend.change(s1, doc => (doc.number = 15))
      assert.deepStrictEqual(s2, { number: 15 })
    })

    it('should allow a frontend to be initialized with `from`', () => {
      const [s1, req1] = Frontend.from<BirdList>({ birds: [] })
      assert.strictEqual(s1.birds.length, 0)
      const [s2, req2] = Frontend.change(s1, doc => doc.birds.push('magpie'))
      assert.strictEqual(s2.birds[0], 'magpie')
    })

    it('should allow options to be passed to Frontend.from()', () => {
      const [s1, req1] = Frontend.from<BirdList>({ birds: []}, { actorId: '1234' })
      assert.strictEqual(Frontend.getActorId(s1), '1234')
      assert.deepStrictEqual(s1, { birds: [] })
      const [s2, req2] = Frontend.from<BirdList>({ birds: []}, '1234')
      assert.strictEqual(Frontend.getActorId(s2), '1234')
    })
  })

  describe('saving and loading', () => {
    it('should allow an `any` type document to be loaded', () => {
      let s1 = Automerge.init<any>()
      s1 = Automerge.change(s1, doc => (doc.key = 'value'))
      let s2: any = Automerge.load(Automerge.save(s1))
      assert.strictEqual(s2.key, 'value')
      assert.deepStrictEqual(s2, { key: 'value' })
    })

    it('should allow a document of declared type to be loaded', () => {
      let s1 = Automerge.init<BirdList>()
      s1 = Automerge.change(s1, doc => (doc.birds = ['goldfinch']))
      let s2 = Automerge.load<BirdList>(Automerge.save(s1))
      assert.strictEqual(s2.birds[0], 'goldfinch')
      assert.deepStrictEqual(s2, { birds: ['goldfinch'] })
      assert.strictEqual(UUID_PATTERN.test(Automerge.getActorId(s2)), true)
    })

    it('should allow the actorId to be configured', () => {
      let s1 = Automerge.init<BirdList>()
      s1 = Automerge.change(s1, doc => (doc.birds = ['goldfinch']))
      let s2 = Automerge.load<BirdList>(Automerge.save(s1), '111111')
      assert.strictEqual(Automerge.getActorId(s2), '111111')
    })

    it('should allow the freeze option to be passed in', () => {
      let s1 = Automerge.init<BirdList>()
      s1 = Automerge.change(s1, doc => (doc.birds = ['goldfinch']))
      let s2 = Automerge.load<BirdList>(Automerge.save(s1), { freeze: true })
      assert.strictEqual(Object.isFrozen(s2), true)
      assert.strictEqual(Object.isFrozen(s2.birds), true)
    })
  })

  describe('making changes', () => {
    it('should accept an optional message', () => {
      let s1 = Automerge.init<BirdList>()
      s1 = Automerge.change(s1, 'hello', doc => (doc.birds = []))
      assert.strictEqual(Automerge.getHistory(s1)[0].change.message, 'hello')
    })

    it('should support list modifications', () => {
      let s1: Doc<BirdList> = Automerge.init<BirdList>()
      s1 = Automerge.change(s1, doc => (doc.birds = ['goldfinch']))
      s1 = Automerge.change(s1, doc => {
        doc.birds.insertAt(1, 'greenfinch', 'bullfinch', 'chaffinch')
        doc.birds.deleteAt(0)
        doc.birds.deleteAt(0, 2)
      })
      assert.deepStrictEqual(s1, { birds: ['chaffinch'] })
    })

    it('should allow empty changes', () => {
      let s1 = Automerge.init()
      s1 = Automerge.emptyChange(s1, 'my message')
      assert.strictEqual(Automerge.getHistory(s1)[0].change.message, 'my message')
    })

    it('should allow inspection of conflicts', () => {
      let s1 = Automerge.init<NumberBox>('111111')
      s1 = Automerge.change(s1, doc => (doc.number = 3))
      let s2 = Automerge.init<NumberBox>('222222')
      s2 = Automerge.change(s2, doc => (doc.number = 42))
      let s3 = Automerge.merge(s1, s2)
      assert.strictEqual(s3.number, 42)
      assert.deepStrictEqual(
        Automerge.getConflicts(s3, 'number'),
        { '1@111111': 3, '1@222222': 42 })
    })

    it('should allow changes in the frontend', () => {
      const s0 = Frontend.init<BirdList>()
      const [s1, req1] = Frontend.change(s0, doc => (doc.birds = ['goldfinch']))
      const [s2, req2] = Frontend.change(s1, doc => doc.birds.push('chaffinch'))
      assert.strictEqual(s2.birds[1], 'chaffinch')
      assert.deepStrictEqual(s2, { birds: ['goldfinch', 'chaffinch'] })
      assert.strictEqual(req2.actor, Frontend.getActorId(s0))
      assert.strictEqual(req2.seq, 2)
      assert.strictEqual(req2.time > 0, true)
      assert.strictEqual(req2.message, '')
    })

    it('should accept a message in the frontend', () => {
      const s0 = Frontend.init<NumberBox>()
      const [s1, req1] = Frontend.change(s0, 'test message', doc => (doc.number = 1))
      assert.strictEqual(req1.message, 'test message')
      assert.strictEqual(req1.actor, Frontend.getActorId(s0))
      assert.strictEqual(req1.ops.length, 1)
    })

    it('should allow empty changes in the frontend', () => {
      const s0 = Frontend.init<NumberBox>()
      const [s1, req1] = Frontend.emptyChange(s0, 'nothing happened')
      assert.strictEqual(req1.message, 'nothing happened')
      assert.strictEqual(req1.actor, Frontend.getActorId(s0))
      assert.strictEqual(req1.ops.length, 0)
    })

    it.skip('should work with split frontend and backend', () => {
      const s0 = Frontend.init<NumberBox>(),
        b0 = Backend.init()
      const [s1, req1] = Frontend.change(s0, doc => (doc.number = 1))
      const [b1, patch1] = Backend.applyLocalChange(b0, req1)
      const s2 = Frontend.applyPatch(s1, patch1)
      assert.strictEqual(s2.number, 1)
      assert.strictEqual(patch1.actor, Automerge.getActorId(s0))
      assert.strictEqual(patch1.seq, 1)
      assert.strictEqual(patch1.version, 1)
      assert.strictEqual(patch1.diffs.objectId, ROOT_ID)
      assert.strictEqual(patch1.diffs.type, 'map')
      assert.deepStrictEqual(Object.keys(patch1.diffs.props), ['number'])
      const value = patch1.diffs.props.number[`1@${Automerge.getActorId(s0)}`]
      assert.strictEqual((value as Automerge.ValueDiff).value, 1)
    })
  })

  describe('getting and applying changes', () => {
    it('should return an array of change objects', () => {
      let s1 = Automerge.init<BirdList>()
      s1 = Automerge.change(s1, doc => (doc.birds = ['goldfinch']))
      let s2 = Automerge.change(s1, 'add chaffinch', doc => doc.birds.push('chaffinch'))
      const changes = Automerge.getChanges(s1, s2)
      assert.strictEqual(changes.length, 1)
      const change = Automerge.decodeChange(changes[0])
      assert.strictEqual(change.message, 'add chaffinch')
      assert.strictEqual(change.actor, Automerge.getActorId(s2))
      assert.strictEqual(change.seq, 2)
    })

    it('should include operations in changes', () => {
      let s1 = Automerge.init<NumberBox>()
      s1 = Automerge.change(s1, doc => (doc.number = 3))
      const changes = Automerge.getAllChanges(s1)
      assert.strictEqual(changes.length, 1)
      const change = Automerge.decodeChange(changes[0])
      assert.strictEqual(change.ops.length, 1)
      assert.strictEqual(change.ops[0].action, 'set')
      assert.strictEqual(change.ops[0].obj, ROOT_ID)
      assert.strictEqual(change.ops[0].key, 'number')
      assert.strictEqual(change.ops[0].value, 3)
    })

    it('should allow changes to be re-applied', () => {
      let s1 = Automerge.init<BirdList>()
      s1 = Automerge.change(s1, doc => (doc.birds = []))
      let s2 = Automerge.change(s1, doc => doc.birds.push('goldfinch'))
      const changes = Automerge.getAllChanges(s2)
      let s3 = Automerge.applyChanges(Automerge.init<BirdList>(), changes)
      assert.deepStrictEqual(s3.birds, ['goldfinch'])
    })

    it('should allow concurrent changes to be merged', () => {
      let s1 = Automerge.init<BirdList>()
      s1 = Automerge.change(s1, doc => (doc.birds = ['goldfinch']))
      let s2 = Automerge.merge(Automerge.init<BirdList>(), s1)
      s1 = Automerge.change(s1, doc => doc.birds.unshift('greenfinch'))
      s2 = Automerge.change(s2, doc => doc.birds.push('chaffinch'))
      let s3 = Automerge.merge(s1, s2)
      assert.deepStrictEqual(s3.birds, ['greenfinch', 'goldfinch', 'chaffinch'])
    })
  })

<<<<<<< HEAD
  describe('undo and redo', () => {
    it('should undo field assignment', () => {
      let s1 = Automerge.change(Automerge.init<NumberBox>(), doc => (doc.number = 3))
      s1 = Automerge.change(s1, doc => (doc.number = 4))
      assert.strictEqual(s1.number, 4)
      assert.strictEqual(Automerge.canUndo(s1), true)
      s1 = Automerge.undo(s1)
      assert.strictEqual(s1.number, 3)
      assert.strictEqual(Automerge.canUndo(s1), true)
      s1 = Automerge.undo(s1)
      assert.strictEqual(s1.number, undefined)
      assert.strictEqual(Automerge.canUndo(s1), false)
    })

    it('should redo previous undos', () => {
      let s1 = Automerge.change(Automerge.init<NumberBox>(), doc => (doc.number = 3))
      s1 = Automerge.change(s1, doc => (doc.number = 4))
      assert.strictEqual(Automerge.canRedo(s1), false)
      s1 = Automerge.undo(s1)
      assert.strictEqual(s1.number, 3)
      assert.strictEqual(Automerge.canRedo(s1), true)
      s1 = Automerge.redo(s1)
      assert.strictEqual(s1.number, 4)
      assert.strictEqual(Automerge.canRedo(s1), false)
    })

    it('should allow an optional message on undos', () => {
      let s1 = Automerge.change(Automerge.init<NumberBox>(), doc => (doc.number = 3))
      s1 = Automerge.change(s1, doc => (doc.number = 4))
      s1 = Automerge.undo(s1, 'go back to 3')
      assert.strictEqual(Automerge.getHistory(s1).length, 3)
      assert.strictEqual(Automerge.getHistory(s1)[2].change.message, 'go back to 3')
      assert.deepStrictEqual(s1, { number: 3 })
    })

    it.skip('should generate undo requests in the frontend', () => {
      const doc0 = Frontend.init<NumberBox>(),
        b0 = Backend.init()
      assert.strictEqual(Frontend.canUndo(doc0), false)
      const [doc1, req1] = Frontend.change(doc0, doc => (doc.number = 1))
      const [b1, patch1] = Backend.applyLocalChange(b0, req1)
      const doc1a = Frontend.applyPatch(doc1, patch1)
      assert.strictEqual(Frontend.canUndo(doc1a), true)
      const [doc2, req2] = Frontend.undo(doc1a)
      assert.strictEqual(req2.requestType, 'undo')
      assert.strictEqual(req2.actor, Frontend.getActorId(doc0))
      assert.strictEqual(req2.seq, 2)
      const [b2, patch2] = Backend.applyLocalChange(b1, req2)
      const doc2a = Frontend.applyPatch(doc2, patch2)
      assert.deepStrictEqual(doc2a, {})
    })
  })

=======
>>>>>>> 536208b7
  describe('history inspection', () => {
    it('should inspect document history', () => {
      const s0 = Automerge.init<NumberBox>()
      const s1 = Automerge.change(s0, 'one', doc => (doc.number = 1))
      const s2 = Automerge.change(s1, 'two', doc => (doc.number = 2))
      const history = Automerge.getHistory(s2)
      assert.strictEqual(history.length, 2)
      assert.strictEqual(history[0].change.message, 'one')
      assert.strictEqual(history[1].change.message, 'two')
      assert.strictEqual(history[0].snapshot.number, 1)
      assert.strictEqual(history[1].snapshot.number, 2)
    })
  })

  describe('state inspection', () => {
    it('should support looking up objects by ID', () => {
      const s0 = Automerge.init<BirdList>()
      const s1 = Automerge.change(s0, doc => (doc.birds = ['goldfinch']))
      const obj = Automerge.getObjectId(s1.birds)
      assert.strictEqual(Automerge.getObjectById(s1, obj).length, 1)
      assert.strictEqual(Automerge.getObjectById(s1, obj), s1.birds)
    })
  })

  describe('Automerge.Text', () => {
    interface TextDoc {
      text: Automerge.Text
    }

    let doc: Doc<TextDoc>

    beforeEach(() => {
      doc = Automerge.change(Automerge.init<TextDoc>(), doc => (doc.text = new Automerge.Text()))
    })

    describe('insertAt', () => {
      it('should support inserting a single element', () => {
        doc = Automerge.change(doc, doc => doc.text.insertAt(0, 'abc'))
        assert.strictEqual(JSON.stringify(doc.text), '"abc"')
      })

      it('should support inserting multiple elements', () => {
        doc = Automerge.change(doc, doc => doc.text.insertAt(0, 'a', 'b', 'c'))
        assert.strictEqual(JSON.stringify(doc.text), '"abc"')
      })
    })

    describe('deleteAt', () => {
      beforeEach(() => {
        doc = Automerge.change(doc, doc => doc.text.insertAt(0, 'a', 'b', 'c', 'd', 'e', 'f', 'g'))
      })

      it('should support deleting a single element without specifying `numDelete`', () => {
        doc = Automerge.change(doc, doc => doc.text.deleteAt(2))
        assert.strictEqual(JSON.stringify(doc.text), '"abdefg"')
      })

      it('should support deleting multiple elements', () => {
        doc = Automerge.change(doc, doc => doc.text.deleteAt(3, 2))
        assert.strictEqual(JSON.stringify(doc.text), '"abcfg"')
      })
    })

    describe('get', () => {
      it('should get the element at the given index', () => {
        doc = Automerge.change(doc, doc => doc.text.insertAt(0, 'a', 'b', 'cdefg', 'hi', 'jkl'))
        assert.strictEqual(doc.text.get(0), 'a')
        assert.strictEqual(doc.text.get(2), 'cdefg')
      })
    })

    describe('delegated read-only operations from `Array`', () => {
      const a = ['a', 'b', 'c', 'd', 'e', 'f', 'g', 'h', 'i']
      beforeEach(() => {
        doc = Automerge.change(doc, doc => doc.text.insertAt(0, ...a))
      })

      it('supports `indexOf`', () => assert.strictEqual(doc.text.indexOf('c'), 2))
      it('supports `length`', () => assert.strictEqual(doc.text.length, 9))
      it('supports `concat`', () => assert.strictEqual(doc.text.concat(['j']).length, 10))
      it('supports `includes`', () => assert.strictEqual(doc.text.includes('q'), false))
    })
  })

  describe('Automerge.Table', () => {
    interface Book {
      authors: string | string[]
      title: string
      isbn?: string
    }

    interface BookDb {
      books: Automerge.Table<Book>
    }

    // Example data
    const DDIA: Book = {
      authors: ['Kleppmann, Martin'],
      title: 'Designing Data-Intensive Applications',
      isbn: '1449373321',
    }
    const RSDP: Book = {
      authors: ['Cachin, Christian', 'Guerraoui, Rachid', 'Rodrigues, Luís'],
      title: 'Introduction to Reliable and Secure Distributed Programming',
      isbn: '3-642-15259-7',
    }

    let s1: Doc<BookDb>
    let id: Automerge.UUID
    let ddiaWithId: Book & Automerge.TableRow

    beforeEach(() => {
      s1 = Automerge.change(Automerge.init<BookDb>(), doc => {
        doc.books = new Automerge.Table()
        id = doc.books.add(DDIA)
      })
      ddiaWithId = Object.assign({id}, DDIA)
    })

    it('supports `byId`', () => assert.deepStrictEqual(s1.books.byId(id), ddiaWithId))
    it('supports `count`', () => assert.strictEqual(s1.books.count, 1))
    it('supports `ids`', () => assert.deepStrictEqual(s1.books.ids, [id]))
    it('supports iteration', () => assert.deepStrictEqual([...s1.books], [ddiaWithId]))

    it('allows adding row properties', () => {
      // Note that if we add columns and want to actually use them, we need to recast the table to a
      // new type e.g. without the `ts-ignore` flag, this would throw a type error:

      // @ts-ignore - Property 'publisher' does not exist on type book
      const p2 = s1.books.byId(id).publisher 

      // So we need to create new types
      interface BookDeluxe extends Book {
        // ... existing properties, plus:
        publisher?: string
      }
      interface BookDeluxeDb {
        books: Automerge.Table<BookDeluxe>
      }

      const s2 = s1 as Doc<BookDeluxeDb> // Cast existing table to new type
      const s3 = Automerge.change(
        s2,
        doc => (doc.books.byId(id).publisher = "O'Reilly")
      )

      // Now we're off to the races
      const p3 = s3.books.byId(id).publisher
      assert.strictEqual(p3, "O'Reilly")
    })

    it('supports `remove`', () => {
      const s2 = Automerge.change(s1, doc => doc.books.remove(id))
      assert.strictEqual(s2.books.count, 0)
    })

    describe('supports `add`', () => {
      it('accepts value passed as object', () => {
        let bookId: string
        const s2 = Automerge.change(s1, doc => (bookId = doc.books.add(RSDP)))
        assert.deepStrictEqual(s2.books.byId(bookId), Object.assign({id: bookId}, RSDP))
        assert.strictEqual(s2.books.byId(bookId).id, bookId)
      })
    })

    describe('standard array operations on rows', () => {
      it('supports `filter`', () =>
        assert.deepStrictEqual(s1.books.filter(book => book.authors.length === 1), [ddiaWithId]))
      it('supports `find`', () => {
        assert.deepStrictEqual(s1.books.find(book => book.isbn === '1449373321'), ddiaWithId)})
      it('supports `map`', () =>
        assert.deepStrictEqual(s1.books.map<string>(book => book.title), [DDIA.title]))
    })
  })

  describe('Automerge.Counter', () => {
    interface CounterMap {
      [name: string]: Counter
    }

    interface CounterList {
      counts: Counter[]
    }

    interface BirdCounterMap {
      birds: CounterMap
    }

    it('should handle counters inside maps', () => {
      const doc1 = Automerge.change(Automerge.init<CounterMap>(), doc => {
        doc.wrens = new Counter()
      })
      assert.equal(doc1.wrens, 0)

      const doc2 = Automerge.change(doc1, doc => {
        doc.wrens.increment()
      })
      assert.equal(doc2.wrens, 1)
    })

    it('should handle counters inside lists', () => {
      const doc1 = Automerge.change(Automerge.init<CounterList>(), doc => {
        doc.counts = [new Counter(1)]
      })
      assert.equal(doc1.counts[0], 1)

      const doc2 = Automerge.change(doc1, doc => {
        doc.counts[0].increment(2)
      })
      assert.equal(doc2.counts[0].value, 3)
    })

    it.skip('should coalesce assignments and increments', () => {
      const doc1 = Automerge.change(Automerge.init<BirdCounterMap>(), doc => {
        doc.birds = {}
      })
      const doc2 = Automerge.change(doc1, doc => {
        doc.birds.wrens = new Counter(1)
        doc.birds.wrens.increment(2)
      })
      assert.deepStrictEqual(doc1, { birds: {} })
      assert.deepStrictEqual(doc2, { birds: { wrens: new Counter(3) } })
    })

    it.skip('should coalesce multiple increments', () => {
      const doc1 = Automerge.change(Automerge.init<BirdCounterMap>(), doc => {
        doc.birds = { wrens: new Counter(0) }
      })
      const doc2 = Automerge.change(doc1, doc => {
        doc.birds.wrens.increment(2)
        doc.birds.wrens.decrement(1)
        doc.birds.wrens.increment(3)
      })
      assert.equal(doc1.birds.wrens, 0)
      assert.equal(doc2.birds.wrens, 4)
    })

    describe('counter as numeric primitive', () => {
      let doc1: CounterMap
      beforeEach(() => {
        doc1 = Automerge.change(Automerge.init<CounterMap>(), doc => {
          doc.birds = new Counter(3)
        })
      })

      it('is equal (==) but not strictly equal (===) to its numeric value', () => {
        assert.equal(doc1.birds, 3)
        assert.notStrictEqual(doc1.birds, 3)
      })

      it('has to be explicitly cast to be used as a number', () => {
        let birdCount: number

        // This is valid javascript, but without the `ts-ignore` flag, it fails to compile:
        // @ts-ignore
        birdCount = doc1.birds // Type 'Counter' is not assignable to type 'number'.ts(2322)

        // This is because TypeScript doesn't know about the `.valueOf()` trick.
        // https://github.com/Microsoft/TypeScript/issues/2361

        // If we want to treat a counter value as a number, we have to explicitly cast it to keep
        // TypeScript happy.

        // We can cast by putting a `+` in front of it:
        birdCount = +doc1.birds
        assert.equal(birdCount < 4, true)
        assert.equal(birdCount >= 0, true)

        // Or we can be explicit (have to cast as unknown, then number):
        birdCount = (doc1.birds as unknown) as number
        assert.equal(birdCount <= 2, false)
        assert.equal(birdCount + 10, 13)
      })

      it('is converted to a string using its numeric value', () => {
        assert.equal(doc1.birds.toString(), '3')
        assert.equal(`I saw ${doc1.birds} birds`, 'I saw 3 birds')
        assert.equal(['I saw', doc1.birds, 'birds'].join(' '), 'I saw 3 birds')
      })
    })
  })
})<|MERGE_RESOLUTION|>--- conflicted
+++ resolved
@@ -284,62 +284,6 @@
     })
   })
 
-<<<<<<< HEAD
-  describe('undo and redo', () => {
-    it('should undo field assignment', () => {
-      let s1 = Automerge.change(Automerge.init<NumberBox>(), doc => (doc.number = 3))
-      s1 = Automerge.change(s1, doc => (doc.number = 4))
-      assert.strictEqual(s1.number, 4)
-      assert.strictEqual(Automerge.canUndo(s1), true)
-      s1 = Automerge.undo(s1)
-      assert.strictEqual(s1.number, 3)
-      assert.strictEqual(Automerge.canUndo(s1), true)
-      s1 = Automerge.undo(s1)
-      assert.strictEqual(s1.number, undefined)
-      assert.strictEqual(Automerge.canUndo(s1), false)
-    })
-
-    it('should redo previous undos', () => {
-      let s1 = Automerge.change(Automerge.init<NumberBox>(), doc => (doc.number = 3))
-      s1 = Automerge.change(s1, doc => (doc.number = 4))
-      assert.strictEqual(Automerge.canRedo(s1), false)
-      s1 = Automerge.undo(s1)
-      assert.strictEqual(s1.number, 3)
-      assert.strictEqual(Automerge.canRedo(s1), true)
-      s1 = Automerge.redo(s1)
-      assert.strictEqual(s1.number, 4)
-      assert.strictEqual(Automerge.canRedo(s1), false)
-    })
-
-    it('should allow an optional message on undos', () => {
-      let s1 = Automerge.change(Automerge.init<NumberBox>(), doc => (doc.number = 3))
-      s1 = Automerge.change(s1, doc => (doc.number = 4))
-      s1 = Automerge.undo(s1, 'go back to 3')
-      assert.strictEqual(Automerge.getHistory(s1).length, 3)
-      assert.strictEqual(Automerge.getHistory(s1)[2].change.message, 'go back to 3')
-      assert.deepStrictEqual(s1, { number: 3 })
-    })
-
-    it.skip('should generate undo requests in the frontend', () => {
-      const doc0 = Frontend.init<NumberBox>(),
-        b0 = Backend.init()
-      assert.strictEqual(Frontend.canUndo(doc0), false)
-      const [doc1, req1] = Frontend.change(doc0, doc => (doc.number = 1))
-      const [b1, patch1] = Backend.applyLocalChange(b0, req1)
-      const doc1a = Frontend.applyPatch(doc1, patch1)
-      assert.strictEqual(Frontend.canUndo(doc1a), true)
-      const [doc2, req2] = Frontend.undo(doc1a)
-      assert.strictEqual(req2.requestType, 'undo')
-      assert.strictEqual(req2.actor, Frontend.getActorId(doc0))
-      assert.strictEqual(req2.seq, 2)
-      const [b2, patch2] = Backend.applyLocalChange(b1, req2)
-      const doc2a = Frontend.applyPatch(doc2, patch2)
-      assert.deepStrictEqual(doc2a, {})
-    })
-  })
-
-=======
->>>>>>> 536208b7
   describe('history inspection', () => {
     it('should inspect document history', () => {
       const s0 = Automerge.init<NumberBox>()
