const uuid = require('./uuid')
const Frontend = require('../frontend')
const { OPTIONS } = require('../frontend/constants')
const { encodeChange, decodeChange } = require('../backend/columnar')
const { isObject } = require('./common')
let backend = require('../backend') // mutable: can be overridden with setDefaultBackend()

///// Automerge.* API

function init(options) {
  if (typeof options === 'string') {
    options = {actorId: options}
  } else if (typeof options === 'undefined') {
    options = {}
  } else if (!isObject(options)) {
    throw new TypeError(`Unsupported options for init(): ${options}`)
  }
  return Frontend.init(Object.assign({backend}, options))
}

/**
 * Returns a new document object initialized with the given state.
 */
function from(initialState, options) {
  const changeOpts = {message: 'Initialization'}
  return change(init(options), changeOpts, doc => Object.assign(doc, initialState))
}

function change(doc, options, callback) {
  const [newDoc, change] = Frontend.change(doc, options, callback)
  return newDoc
}

function emptyChange(doc, options) {
  const [newDoc, change] = Frontend.emptyChange(doc, options)
  return newDoc
}

function clone(doc) {
  const state = backend.clone(Frontend.getBackendState(doc))
  const patch = backend.getPatch(state)
  patch.state = state
  return Frontend.applyPatch(init(), patch)
}

function free(doc) {
  backend.free(Frontend.getBackendState(doc))
}

function load(data, options) {
  const state = backend.load(data)
  const patch = backend.getPatch(state)
  patch.state = state
  const doc = Frontend.applyPatch(init(options), patch)

  if (doc[OPTIONS].patchCallback) {
    delete patch.state
    doc[OPTIONS].patchCallback(patch, {}, doc, false, [data])
  }
  return doc
}

function save(doc) {
  return backend.save(Frontend.getBackendState(doc))
}

function merge(localDoc, remoteDoc) {
  if (Frontend.getActorId(localDoc) === Frontend.getActorId(remoteDoc)) {
    throw new RangeError('Cannot merge an actor with itself')
  }
  // Just copy all changes from the remote doc; any duplicates will be ignored
  return applyChanges(localDoc, getAllChanges(remoteDoc))
}

function getChanges(oldDoc, newDoc) {
  const oldState = Frontend.getBackendState(oldDoc)
  const newState = Frontend.getBackendState(newDoc)
  return backend.getChanges(newState, backend.getHeads(oldState))
}

function getAllChanges(doc) {
  return backend.getChanges(Frontend.getBackendState(doc), [])
}

function applyChanges(doc, changes, options = {}) {
  const oldState = Frontend.getBackendState(doc)
  const [newState, patch] = backend.applyChanges(oldState, changes)
  patch.state = newState
  const newDoc = Frontend.applyPatch(doc, patch)

  const patchCallback = options.patchCallback || doc[OPTIONS].patchCallback
  if (patchCallback) {
    delete patch.state
    patchCallback(patch, doc, newDoc, false, changes)
  }
  return newDoc
}

function getMissingDeps(doc) {
  return backend.getMissingDeps(Frontend.getBackendState(doc))
}

function equals(val1, val2) {
  if (!isObject(val1) || !isObject(val2)) return val1 === val2
  const keys1 = Object.keys(val1).sort(), keys2 = Object.keys(val2).sort()
  if (keys1.length !== keys2.length) return false
  for (let i = 0; i < keys1.length; i++) {
    if (keys1[i] !== keys2[i]) return false
    if (!equals(val1[keys1[i]], val2[keys2[i]])) return false
  }
  return true
}

function getHistory(doc) {
  const actor = Frontend.getActorId(doc)
  const history = getAllChanges(doc)
  return history.map((change, index) => {
    return {
      get change () {
        return decodeChange(change)
      },
      get snapshot () {
        const state = backend.loadChanges(backend.init(), history.slice(0, index + 1))
        const patch = backend.getPatch(state)
        patch.state = state
        return Frontend.applyPatch(init(actor), patch)
      }
    }
  })
}

/**
 * Replaces the default backend implementation with a different one.
 * This allows you to switch to using the Rust/WebAssembly implementation.
 */
function setDefaultBackend(newBackend) {
  backend = newBackend
}

module.exports = {
  init, from, change, emptyChange, clone, free,
  load, save, merge, getChanges, getAllChanges, applyChanges, getMissingDeps,
  encodeChange, decodeChange, equals, getHistory, uuid,
  Frontend, setDefaultBackend,
  get Backend() { return backend }
}

for (let name of ['getObjectId', 'getObjectById', 'getActorId',
     'setActorId', 'getConflicts', 'getLastLocalChange',
<<<<<<< HEAD
     'Text', 'Table', 'Counter', 'Cursor']) {
=======
     'Text', 'Table', 'Counter', 'Observable']) {
>>>>>>> cd0558ee
  module.exports[name] = Frontend[name]
}<|MERGE_RESOLUTION|>--- conflicted
+++ resolved
@@ -147,10 +147,6 @@
 
 for (let name of ['getObjectId', 'getObjectById', 'getActorId',
      'setActorId', 'getConflicts', 'getLastLocalChange',
-<<<<<<< HEAD
-     'Text', 'Table', 'Counter', 'Cursor']) {
-=======
-     'Text', 'Table', 'Counter', 'Observable']) {
->>>>>>> cd0558ee
+     'Text', 'Table', 'Counter', 'Cursor', 'Observable']) {
   module.exports[name] = Frontend[name]
 }