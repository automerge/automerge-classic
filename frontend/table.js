--- conflicted
+++ resolved
@@ -210,31 +210,13 @@
  */
 class WriteableTable extends Table {
   /**
-<<<<<<< HEAD
-   * Returns a proxied version of the columns list. This list can be modified
-   * within a change callback.
-   */
-  get columns() {
-    const columnsId = this.entries.columns[OBJECT_ID]
-    const path = this.path.concat([{key: 'columns', objectId: columnsId}])
-    return this.context.instantiateObject(path, columnsId)
-  }
-
-  /**
-=======
->>>>>>> 1fa57a59
    * Returns a proxied version of the row with ID `id`. This row object can be
    * modified within a change callback.
    */
   byId(id) {
-<<<<<<< HEAD
-    if (isObject(this.entries[id]) && this.entries[id][OBJECT_ID] === id) {
+    if (isObject(this.entries[id]) && this.entries[id].id === id) {
       const path = this.path.concat([{key: id, objectId: id}])
-      return this.context.instantiateObject(path, id)
-=======
-    if (isObject(this.entries[id]) && this.entries[id].id === id) {
-      return this.context.instantiateObject(id, ['id'])
->>>>>>> 1fa57a59
+      return this.context.instantiateObject(path, id, ['id'])
     }
   }
 
@@ -243,18 +225,7 @@
    * column name to value. Returns the objectId of the new row.
    */
   add(row) {
-<<<<<<< HEAD
-    if (Array.isArray(row)) {
-      const columns = this.columns, rowObj = {}
-      for (let i = 0; i < columns.length; i++) {
-        rowObj[columns[i]] = row[i]
-      }
-      row = rowObj
-    }
     return this.context.addTableRow(this.path, row)
-=======
-    return this.context.addTableRow(this[OBJECT_ID], row)
->>>>>>> 1fa57a59
   }
 
   /**
@@ -262,13 +233,8 @@
    * does not exist in the table.
    */
   remove(id) {
-<<<<<<< HEAD
-    if (isObject(this.entries[id]) && this.entries[id][OBJECT_ID] === id) {
+    if (isObject(this.entries[id]) && this.entries[id].id === id) {
       this.context.deleteTableRow(this.path, id)
-=======
-    if (isObject(this.entries[id]) && this.entries[id].id === id) {
-      this.context.deleteTableRow(this[OBJECT_ID], id)
->>>>>>> 1fa57a59
     } else {
       throw new RangeError(`There is no row with ID ${id} in this table`)
     }
