--- conflicted
+++ resolved
@@ -7,11 +7,8 @@
 const { Text } = require('./text')
 const { Table } = require('./table')
 const { Counter } = require('./counter')
-<<<<<<< HEAD
 const { Cursor } = require('./cursor')
-=======
 const { Observable } = require('./observable')
->>>>>>> cd0558ee
 
 /**
  * Actor IDs must consist only of hexadecimal digits so that they can be encoded
@@ -386,9 +383,5 @@
   init, from, change, emptyChange, applyPatch,
   getObjectId, getObjectById, getActorId, setActorId, getConflicts, getLastLocalChange,
   getBackendState, getElementIds,
-<<<<<<< HEAD
-  Text, Table, Counter, Cursor
-=======
-  Text, Table, Counter, Observable
->>>>>>> cd0558ee
+  Text, Table, Counter, Cursor, Observable
 }