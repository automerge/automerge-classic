const { OPTIONS, CACHE, STATE, OBJECT_ID, CONFLICTS, CHANGE } = require('./constants')
const { ROOT_ID, isObject, copyObject } = require('../src/common')
const uuid = require('../src/uuid')
const { interpretPatch, cloneRootObject } = require('./apply_patch')
const { rootObjectProxy } = require('./proxies')
const { Context } = require('./context')
const { Text } = require('./text')
const { Table } = require('./table')
const { Counter } = require('./counter')

/**
 * Takes a set of objects that have been updated (in `updated`) and an updated state object
 * `state`, and returns a new immutable document root object based on `doc` that reflects
 * those updates.
 */
function updateRootObject(doc, updated, state) {
  let newDoc = updated[ROOT_ID]
  if (!newDoc) {
    newDoc = cloneRootObject(doc[CACHE][ROOT_ID])
    updated[ROOT_ID] = newDoc
  }
  Object.defineProperty(newDoc, OPTIONS,  {value: doc[OPTIONS]})
  Object.defineProperty(newDoc, CACHE,    {value: updated})
  Object.defineProperty(newDoc, STATE,    {value: state})

  if (doc[OPTIONS].freeze) {
    for (let objectId of Object.keys(updated)) {
      if (updated[objectId] instanceof Table) {
        updated[objectId]._freeze()
      } else if (updated[objectId] instanceof Text) {
        Object.freeze(updated[objectId].elems)
        Object.freeze(updated[objectId])
      } else {
        Object.freeze(updated[objectId])
        Object.freeze(updated[objectId][CONFLICTS])
      }
    }
  }

  for (let objectId of Object.keys(doc[CACHE])) {
    if (!updated[objectId]) {
      updated[objectId] = doc[CACHE][objectId]
    }
  }

  if (doc[OPTIONS].freeze) {
    Object.freeze(updated)
  }
  return newDoc
}

/**
 * Adds a new change request to the list of pending requests, and returns an
 * updated document root object. `requestType` is a string indicating the type
 * of request, which may be "change", "undo", or "redo". For the "change" request
 * type, the details of the change are taken from the context object `context`.
 * `options` contains properties that may affect how the change is processed; in
 * particular, the `message` property of `options` is an optional human-readable
 * string describing the change.
 */
function makeChange(doc, requestType, context, options) {
  const actor = getActorId(doc)
  if (!actor) {
    throw new Error('Actor ID must be initialized with setActorId() before making a change')
  }
  const state = copyObject(doc[STATE])
  state.seq += 1

<<<<<<< HEAD
  const request = {requestType, actor, seq: state.seq, version: state.version}
  if (message !== undefined) {
    request.message = message
=======
  const request = {requestType, actor, seq: state.seq, deps}
  if (options && options.message !== undefined) {
    request.message = options.message
  }
  if (options && options.undoable === false) {
    request.undoable = false
>>>>>>> 6696898d
  }
  if (context) {
    request.ops = context.ops
  }

  if (doc[OPTIONS].backend) {
    const [backendState, patch] = doc[OPTIONS].backend.applyLocalChange(state.backendState, request)
    state.backendState = backendState
    // NOTE: When performing a local change, the patch is effectively applied twice -- once by the
    // context invoking interpretPatch as soon as any change is made, and the second time here
    // (after a round-trip through the backend). This is perhaps more robust, as changes only take
    // effect in the form processed by the backend, but the downside is a performance cost.
    // Should we change this?
    return [applyPatchToDoc(doc, patch, state, true), request]

  } else {
    if (!context) context = new Context(doc, actor)
    const queuedRequest = copyObject(request)
    queuedRequest.before = doc
    state.requests = state.requests.concat([queuedRequest])
    return [updateRootObject(doc, context.updated, state), request]
  }
}

/**
 * Applies the changes described in `patch` to the document with root object
 * `doc`. The state object `state` is attached to the new root object.
 * `fromBackend` should be set to `true` if the patch came from the backend,
 * and to `false` if the patch is a transient local (optimistically applied)
 * change from the frontend.
 */
function applyPatchToDoc(doc, patch, state, fromBackend) {
  const actor = getActorId(doc)
  const updated = {}
  interpretPatch(patch.diffs, doc, updated)

  if (fromBackend) {
    const seq = patch.clock ? patch.clock[actor] : undefined
    if (seq && seq > state.seq) state.seq = seq
    state.version = patch.version
    state.canUndo = patch.canUndo
    state.canRedo = patch.canRedo
  }
  return updateRootObject(doc, updated, state)
}

/**
 * Creates an empty document object with no changes.
 */
function init(options) {
  if (typeof options === 'string') {
    options = {actorId: options}
  } else if (typeof options === 'undefined') {
    options = {}
  } else if (!isObject(options)) {
    throw new TypeError(`Unsupported value for init() options: ${options}`)
  }
  if (options.actorId === undefined && !options.deferActorId) {
    options.actorId = uuid()
  }

  const root = {}, cache = {[ROOT_ID]: root}
  const state = {seq: 0, requests: [], version: 0, canUndo: false, canRedo: false}
  if (options.backend) {
    state.backendState = options.backend.init()
  }
  Object.defineProperty(root, OBJECT_ID, {value: ROOT_ID})
  Object.defineProperty(root, OPTIONS,   {value: Object.freeze(options)})
  Object.defineProperty(root, CONFLICTS, {value: Object.freeze({})})
  Object.defineProperty(root, CACHE,     {value: Object.freeze(cache)})
  Object.defineProperty(root, STATE,     {value: Object.freeze(state)})
  return Object.freeze(root)
}

/**
 * Returns a new document object initialized with the given state.
 */
function from(initialState, options) {
  return change(init(options), 'Initialization', doc => Object.assign(doc, initialState))
}


/**
 * Changes a document `doc` according to actions taken by the local user.
 * `options` is an object that can contain the following properties:
 *  - `message`: an optional descriptive string that is attached to the change.
 *  - `undoable`: false if the change should not affect the undo history.
 * If `options` is a string, it is treated as `message`.
 *
 * The actual change is made within the callback function `callback`, which is
 * given a mutable version of the document as argument. Returns a two-element
 * array `[doc, request]` where `doc` is the updated document, and `request`
 * is the change request to send to the backend. If nothing was actually
 * changed, returns the original `doc` and a `null` change request.
 */
function change(doc, options, callback) {
  if (doc[OBJECT_ID] !== ROOT_ID) {
    throw new TypeError('The first argument to Automerge.change must be the document root')
  }
  if (doc[CHANGE]) {
    throw new TypeError('Calls to Automerge.change cannot be nested')
  }
  if (typeof options === 'function' && callback === undefined) {
    ;[options, callback] = [callback, options]
  }
  if (typeof options === 'string') {
    options = {message: options}
  }
  if (options !== undefined && !isObject(options)) {
    throw new TypeError('Unsupported type of options')
  }

  const actorId = getActorId(doc)
  if (!actorId) {
    throw new Error('Actor ID must be initialized with setActorId() before making a change')
  }
  const context = new Context(doc, actorId)
  callback(rootObjectProxy(context))

  if (Object.keys(context.updated).length === 0) {
    // If the callback didn't change anything, return the original document object unchanged
    return [doc, null]
  } else {
<<<<<<< HEAD
    return makeChange(doc, 'change', context, message)
=======
    updateParentObjects(doc[CACHE], context.updated, context.inbound)
    return makeChange(doc, 'change', context, options)
>>>>>>> 6696898d
  }
}

/**
 * Triggers a new change request on the document `doc` without actually
 * modifying its data. `options` is an object as described in the documentation
 * for the `change` function. This function can be useful for acknowledging the
 * receipt of some message (as it's incorported into the `deps` field of the
 * change). Returns a two-element array `[doc, request]` where `doc` is the
 * updated document, and `request` is the change request to send to the backend.
 */
function emptyChange(doc, options) {
  if (typeof options === 'string') {
    options = {message: options}
  }
  if (options !== undefined && !isObject(options)) {
    throw new TypeError('Unsupported type of options')
  }

  const actorId = getActorId(doc)
  if (!actorId) {
    throw new Error('Actor ID must be initialized with setActorId() before making a change')
  }
  return makeChange(doc, 'change', new Context(doc, actorId), options)
}

/**
 * Applies `patch` to the document root object `doc`. This patch must come
 * from the backend; it may be the result of a local change or a remote change.
 * If it is the result of a local change, the `seq` field from the change
 * request should be included in the patch, so that we can match them up here.
 */
function applyPatch(doc, patch) {
  const state = copyObject(doc[STATE])

  if (doc[OPTIONS].backend) {
    if (!patch.state) {
      throw new RangeError('When an immediate backend is used, a patch must contain the new backend state')
    }
    state.backendState = patch.state
    return applyPatchToDoc(doc, patch, state, true)
  }

  let baseDoc

  if (state.requests.length > 0) {
    baseDoc = state.requests[0].before
    if (patch.actor === getActorId(doc) && patch.seq !== undefined) {
      if (state.requests[0].seq !== patch.seq) {
        throw new RangeError(`Mismatched sequence number: patch ${patch.seq} does not match next request ${state.requests[0].seq}`)
      }
      state.requests = state.requests.slice(1).map(copyObject)
    } else {
      state.requests = state.requests.slice().map(copyObject)
    }
  } else {
    baseDoc = doc
    state.requests = []
  }

  let newDoc = applyPatchToDoc(baseDoc, patch, state, true)
  if (state.requests.length === 0) {
    return newDoc
  } else {
    state.requests[0].before = newDoc
    return updateRootObject(doc, {}, state)
  }
}

/**
 * Returns `true` if undo is currently possible on the document `doc` (because
 * there is a local change that has not already been undone); `false` if not.
 */
function canUndo(doc) {
  return !!doc[STATE].canUndo && !isUndoRedoInFlight(doc)
}

/**
 * Returns `true` if one of the pending requests is an undo or redo.
 */
function isUndoRedoInFlight(doc) {
  return doc[STATE].requests.some(req => ['undo', 'redo'].includes(req.requestType))
}

/**
 * Creates a request to perform an undo on the document `doc`, returning a
 * two-element array `[doc, request]` where `doc` is the updated document, and
 * `request` needs to be sent to the backend. `options` is an object as
 * described in the documentation for the `change` function; it may contain a
 * `message` property with an optional change description to attach to the undo.
 * Note that the undo does not take effect immediately: only after the request
 * is sent to the backend, and the backend responds with a patch, does the
 * user-visible document update actually happen.
 */
function undo(doc, options) {
  if (typeof options === 'string') {
    options = {message: options}
  }
  if (options !== undefined && !isObject(options)) {
    throw new TypeError('Unsupported type of options')
  }
  if (!doc[STATE].canUndo) {
    throw new Error('Cannot undo: there is nothing to be undone')
  }
  if (isUndoRedoInFlight(doc)) {
    throw new Error('Can only have one undo in flight at any one time')
  }
  return makeChange(doc, 'undo', null, options)
}

/**
 * Returns `true` if redo is currently possible on the document `doc` (because
 * a prior action was an undo that has not already been redone); `false` if not.
 */
function canRedo(doc) {
  return !!doc[STATE].canRedo && !isUndoRedoInFlight(doc)
}

/**
 * Creates a request to perform a redo of a prior undo on the document `doc`,
 * returning a two-element array `[doc, request]` where `doc` is the updated
 * document, and `request` needs to be sent to the backend. `options` is an
 * object as described in the documentation for the `change` function; it may
 * contain a `message` property with an optional change description to attach
 * to the redo. Note that the redo does not take effect immediately: only
 * after the request is sent to the backend, and the backend responds with a
 * patch, does the user-visible document update actually happen.
 */
function redo(doc, options) {
  if (typeof options === 'string') {
    options = {message: options}
  }
  if (options !== undefined && !isObject(options)) {
    throw new TypeError('Unsupported type of options')
  }
  if (!doc[STATE].canRedo) {
    throw new Error('Cannot redo: there is no prior undo')
  }
  if (isUndoRedoInFlight(doc)) {
    throw new Error('Can only have one redo in flight at any one time')
  }
  return makeChange(doc, 'redo', null, options)
}

/**
 * Returns the Automerge object ID of the given object.
 */
function getObjectId(object) {
  return object[OBJECT_ID]
}

/**
 * Returns the object with the given Automerge object ID. Note: when called
 * within a change callback, the returned object is read-only (not a mutable
 * proxy object).
 */
function getObjectById(doc, objectId) {
  // It would be nice to return a proxied object in a change callback.
  // However, that requires knowing the path from the root to the current
  // object, which we don't have if we jumped straight to the object by its ID.
  // If we maintained an index from object ID to parent ID we could work out the path.
  if (doc[CHANGE]) {
    throw new TypeError('Cannot use getObjectById in a change callback')
  }
  return doc[CACHE][objectId]
}

/**
 * Returns the Automerge actor ID of the given document.
 */
function getActorId(doc) {
  return doc[STATE].actorId || doc[OPTIONS].actorId
}

/**
 * Sets the Automerge actor ID on the document object `doc`, returning a
 * document object with updated metadata.
 */
function setActorId(doc, actorId) {
  const state = Object.assign({}, doc[STATE], {actorId})
  return updateRootObject(doc, {}, state)
}

/**
 * Fetches the conflicts on the property `key` of `object`, which may be any
 * object in a document. If `object` is a list, then `key` must be a list
 * index; if `object` is a map, then `key` must be a property name.
 */
function getConflicts(object, key) {
  if (object[CONFLICTS] && object[CONFLICTS][key] &&
      Object.keys(object[CONFLICTS][key]).length > 1) {
    return object[CONFLICTS][key]
  }
}

/**
 * Returns the backend state associated with the document `doc` (only used if
 * a backend implementation is passed to `init()`).
 */
function getBackendState(doc) {
  return doc[STATE].backendState
}

module.exports = {
  init, from, change, emptyChange, applyPatch,
  canUndo, undo, canRedo, redo,
  getObjectId, getObjectById, getActorId, setActorId, getConflicts,
  getBackendState,
  Text, Table, Counter
}<|MERGE_RESOLUTION|>--- conflicted
+++ resolved
@@ -66,18 +66,12 @@
   const state = copyObject(doc[STATE])
   state.seq += 1
 
-<<<<<<< HEAD
   const request = {requestType, actor, seq: state.seq, version: state.version}
-  if (message !== undefined) {
-    request.message = message
-=======
-  const request = {requestType, actor, seq: state.seq, deps}
   if (options && options.message !== undefined) {
     request.message = options.message
   }
   if (options && options.undoable === false) {
     request.undoable = false
->>>>>>> 6696898d
   }
   if (context) {
     request.ops = context.ops
@@ -201,12 +195,7 @@
     // If the callback didn't change anything, return the original document object unchanged
     return [doc, null]
   } else {
-<<<<<<< HEAD
-    return makeChange(doc, 'change', context, message)
-=======
-    updateParentObjects(doc[CACHE], context.updated, context.inbound)
     return makeChange(doc, 'change', context, options)
->>>>>>> 6696898d
   }
 }
 
