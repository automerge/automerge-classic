const { CACHE, INBOUND, OBJECT_ID, CONFLICTS, MAX_ELEM } = require('./constants')
const { applyDiffs } = require('./apply_patch')
const { Text, getElemId } = require('./text')
const { Table } = require('./table')
const { isObject } = require('../src/common')
const uuid = require('../src/uuid')


/**
 * An instance of this class is passed to `rootObjectProxy()`. The methods are
 * called by proxy object mutation functions to query the current object state
 * and to apply the requested changes.
 */
class Context {
  constructor (doc, actorId) {
    this.actorId = actorId
    this.cache = doc[CACHE]
    this.updated = {}
    this.inbound = Object.assign({}, doc[INBOUND])
    this.ops = []
    this.diffs = []
  }

  /**
   * Adds an operation object to the list of changes made in the current context.
   */
  addOp(operation) {
    this.ops.push(operation)
  }

  /**
   * Applies a diff object to the current document state.
   */
  apply(diff) {
    this.diffs.push(diff)
    applyDiffs([diff], this.cache, this.updated, this.inbound)
  }

  /**
   * Returns an object (not proxied) from the cache or updated set, as appropriate.
   */
  getObject(objectId) {
    const object = this.updated[objectId] || this.cache[objectId]
    if (!object) throw new RangeError(`Target object does not exist: ${objectId}`)
    return object
  }

  /**
   * Returns the value associated with the property named `key` on the object
   * with ID `objectId`. If the value is an object, returns a proxy for it.
   */
  getObjectField(objectId, key) {
    const object = this.getObject(objectId)
    if (isObject(object[key])) {
      // The instantiateObject function is added to the context object by rootObjectProxy()
      return this.instantiateObject(object[key][OBJECT_ID])
    } else {
      return object[key]
    }
  }

  /**
   * Recursively creates Automerge versions of all the objects and nested
   * objects in `value`, and returns the object ID of the root object. If any
   * object is an existing Automerge object, its existing ID is returned.
   */
  createNestedObjects(value) {
    if (typeof value[OBJECT_ID] === 'string') return value[OBJECT_ID]
    const objectId = uuid()

    if (value instanceof Text) {
      // Create a new Text object
      if (value.length > 0) {
        throw new RangeError('Assigning a non-empty Text object is not supported')
      }
      this.apply({action: 'create', type: 'text', obj: objectId})
      this.addOp({action: 'makeText', obj: objectId})

    } else if (value instanceof Table) {
      // Create a new Table object
      if (value.count > 0) {
        throw new RangeError('Assigning a non-empty Table object is not supported')
      }
      this.apply({action: 'create', type: 'table', obj: objectId})
      this.addOp({action: 'makeTable', obj: objectId})
      this.setMapKey(objectId, 'table', 'columns', value.columns)

    } else if (Array.isArray(value)) {
      // Create a new list object
      this.apply({action: 'create', type: 'list', obj: objectId})
      this.addOp({action: 'makeList', obj: objectId})
      this.splice(objectId, 0, 0, value)

    } else {
      // Create a new map object
      this.apply({action: 'create', type: 'map', obj: objectId})
      this.addOp({action: 'makeMap', obj: objectId})

      for (let key of Object.keys(value)) {
        this.setMapKey(objectId, 'map', key, value[key])
      }
    }

    return objectId
  }

  /**
<<<<<<< HEAD
   * Updates the object with ID `objectId`, setting the property with name
   * `key` to `value`. The `type` argument is 'map' if the object is a map
   * object, or 'table' if it is a table object.
=======
   * Records an operation to update the object with ID `obj`, setting `key`
   * to `value`. Returns an object in which the value has been normalized: if it
   * is a reference to another object, `{value: otherObjectId, link: true}` is
   * returned; if it is a Date object, `{value: timestamp, datatype: 'timestamp'}`
   * is returned; and if it is a primitive value, `{value}` is returned.
   */
  setValue(obj, key, value) {
    if (!['object', 'boolean', 'number', 'string'].includes(typeof value)) {
      throw new TypeError(`Unsupported type of value: ${typeof value}`)
    }

    if (isObject(value)) {
      if (value instanceof Date) {
        // Date object, translate to timestamp (milliseconds since epoch)
        const timestamp = value.getTime()
        this.addOp({action: 'set', obj, key, value: timestamp, datatype: 'timestamp'})
        return {value: timestamp, datatype: 'timestamp'}
      } else {
        // Reference to another object
        const childId = this.createNestedObjects(value)
        this.addOp({action: 'link', obj, key, value: childId})
        return {value: childId, link: true}
      }
    } else {
      // Primitive value (number, string, boolean, or null)
      this.addOp({action: 'set', obj, key, value})
      return {value}
    }
  }

  /**
   * Updates the map object with ID `objectId`, setting the property with name
   * `key` to `value`.
>>>>>>> 2a180637
   */
  setMapKey(objectId, type, key, value) {
    if (typeof key !== 'string') {
      throw new RangeError(`The key of a map entry must be a string, not ${typeof key}`)
    }
    if (key === '') {
      throw new RangeError('The key of a map entry must not be an empty string')
    }
    if (key.startsWith('_')) {
      throw new RangeError(`Map entries starting with underscore are not allowed: ${key}`)
    }

    // If the assigned field value is the same as the existing value, and
    // the assignment does not resolve a conflict, do nothing
    const object = this.getObject(objectId)
<<<<<<< HEAD
    if (!['object', 'boolean', 'number', 'string'].includes(typeof value)) {
      throw new TypeError(`Unsupported type of value: ${typeof value}`)

    } else if (isObject(value)) {
      const childId = this.createNestedObjects(value)
      this.apply({action: 'set', type, obj: objectId, key, value: childId, link: true})
      this.addOp({action: 'link', obj: objectId, key, value: childId})

    } else if (object[key] !== value || object[CONFLICTS][key]) {
      // If the assigned field value is the same as the existing value, and
      // the assignment does not resolve a conflict, do nothing
      this.apply({action: 'set', type, obj: objectId, key, value})
      this.addOp({action: 'set', obj: objectId, key, value})
=======
    if (object[key] !== value || object[CONFLICTS][key] || value === undefined) {
      const valueObj = this.setValue(objectId, key, value)
      this.apply(Object.assign({action: 'set', type: 'map', obj: objectId, key}, valueObj))
>>>>>>> 2a180637
    }
  }

  /**
   * Updates the map object with ID `objectId`, deleting the property `key`.
   */
  deleteMapKey(objectId, key) {
    const object = this.getObject(objectId)
    if (object[key] !== undefined) {
      this.apply({action: 'remove', type: 'map', obj: objectId, key})
      this.addOp({action: 'del', obj: objectId, key})
    }
  }

  /**
   * Inserts a new list element `value` at position `index` into the list with
   * ID `objectId`.
   */
  insertListItem(objectId, index, value) {
    const list = this.getObject(objectId)
    if (index < 0 || index > list.length) {
      throw new RangeError(`List index ${index} is out of bounds for list of length ${list.length}`)
    }

    const maxElem = list[MAX_ELEM] + 1
    const type = (list instanceof Text) ? 'text' : 'list'
    const prevId = (index === 0) ? '_head' : getElemId(list, index - 1)
    const elemId = `${this.actorId}:${maxElem}`
    this.addOp({action: 'ins', obj: objectId, key: prevId, elem: maxElem})

    const valueObj = this.setValue(objectId, elemId, value)
    this.apply(Object.assign({action: 'insert', type, obj: objectId, index, elemId}, valueObj))
    this.getObject(objectId)[MAX_ELEM] = maxElem
  }

  /**
   * Updates the list with ID `objectId`, replacing the current value at
   * position `index` with the new value `value`.
   */
  setListIndex(objectId, index, value) {
    const list = this.getObject(objectId)
    if (index === list.length) {
      this.insertListItem(objectId, index, value)
      return
    }
    if (index < 0 || index > list.length) {
      throw new RangeError(`List index ${index} is out of bounds for list of length ${list.length}`)
    }

    // If the assigned list element value is the same as the existing value, and
    // the assignment does not resolve a conflict, do nothing
    if (list[index] !== value || list[CONFLICTS][index] || value === undefined) {
      const elemId = getElemId(list, index)
      const type = (list instanceof Text) ? 'text' : 'list'
      const valueObj = this.setValue(objectId, elemId, value)
      this.apply(Object.assign({action: 'set', type, obj: objectId, index}, valueObj))
    }
  }

  /**
   * Updates the list object with ID `objectId`, deleting `deletions` list
   * elements starting from list index `start`, and inserting the list of new
   * elements `insertions` at that position.
   */
  splice(objectId, start, deletions, insertions) {
    let list = this.getObject(objectId)
    const type = (list instanceof Text) ? 'text' : 'list'

    if (deletions > 0) {
      if (start < 0 || start > list.length - deletions) {
        throw new RangeError(`${deletions} deletions starting at index ${start} are out of bounds for list of length ${list.length}`)
      }

      for (let i = 0; i < deletions; i++) {
        this.addOp({action: 'del', obj: objectId, key: getElemId(list, start)})
        this.apply({action: 'remove', type, obj: objectId, index: start})

        // Must refresh object after the first updateListObject call, since the
        // object previously may have been immutable
        if (i === 0) list = this.getObject(objectId)
      }
    }

    for (let i = 0; i < insertions.length; i++) {
      this.insertListItem(objectId, start + i, insertions[i])
    }
  }

  /**
   * Updates the table object with ID `objectId`, adding a new entry `row`.
   * Returns the objectId of the new row.
   */
  addTableRow(objectId, row) {
    if (!isObject(row)) {
      throw new TypeError('A table row must be an object')
    }
    if (row[OBJECT_ID]) {
      throw new TypeError('Cannot reuse an existing object as table row')
    }

    const rowId = this.createNestedObjects(row)
    this.apply({action: 'set', type: 'table', obj: objectId, key: rowId, value: rowId, link: true})
    this.addOp({action: 'link', obj: objectId, key: rowId, value: rowId})
    return rowId
  }

  /**
   * Updates the table object with ID `objectId`, deleting the row with ID `rowId`.
   */
  deleteTableRow(objectId, rowId) {
    this.apply({action: 'remove', type: 'table', obj: objectId, key: rowId})
    this.addOp({action: 'del', obj: objectId, key: rowId})
  }
}

module.exports = {
  Context
}<|MERGE_RESOLUTION|>--- conflicted
+++ resolved
@@ -105,11 +105,6 @@
   }
 
   /**
-<<<<<<< HEAD
-   * Updates the object with ID `objectId`, setting the property with name
-   * `key` to `value`. The `type` argument is 'map' if the object is a map
-   * object, or 'table' if it is a table object.
-=======
    * Records an operation to update the object with ID `obj`, setting `key`
    * to `value`. Returns an object in which the value has been normalized: if it
    * is a reference to another object, `{value: otherObjectId, link: true}` is
@@ -141,9 +136,9 @@
   }
 
   /**
-   * Updates the map object with ID `objectId`, setting the property with name
-   * `key` to `value`.
->>>>>>> 2a180637
+   * Updates the object with ID `objectId`, setting the property with name
+   * `key` to `value`. The `type` argument is 'map' if the object is a map
+   * object, or 'table' if it is a table object.
    */
   setMapKey(objectId, type, key, value) {
     if (typeof key !== 'string') {
@@ -159,25 +154,9 @@
     // If the assigned field value is the same as the existing value, and
     // the assignment does not resolve a conflict, do nothing
     const object = this.getObject(objectId)
-<<<<<<< HEAD
-    if (!['object', 'boolean', 'number', 'string'].includes(typeof value)) {
-      throw new TypeError(`Unsupported type of value: ${typeof value}`)
-
-    } else if (isObject(value)) {
-      const childId = this.createNestedObjects(value)
-      this.apply({action: 'set', type, obj: objectId, key, value: childId, link: true})
-      this.addOp({action: 'link', obj: objectId, key, value: childId})
-
-    } else if (object[key] !== value || object[CONFLICTS][key]) {
-      // If the assigned field value is the same as the existing value, and
-      // the assignment does not resolve a conflict, do nothing
-      this.apply({action: 'set', type, obj: objectId, key, value})
-      this.addOp({action: 'set', obj: objectId, key, value})
-=======
     if (object[key] !== value || object[CONFLICTS][key] || value === undefined) {
       const valueObj = this.setValue(objectId, key, value)
-      this.apply(Object.assign({action: 'set', type: 'map', obj: objectId, key}, valueObj))
->>>>>>> 2a180637
+      this.apply(Object.assign({action: 'set', type, obj: objectId, key}, valueObj))
     }
   }
 
